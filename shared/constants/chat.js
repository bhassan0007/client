--- conflicted
+++ resolved
@@ -405,7 +405,7 @@
 const getFullInbox = (state: TypedState) => state.chat.inbox
 const getSelectedInbox = (state: TypedState) => getInbox(state, getSelectedConversation(state))
 const getEditingMessage = (state: TypedState) => state.chat.get('editingMessage')
-const getInboxBigChannelsToTeam = (state: TypedState) => state.chat.get('inboxBigChannelsToTeam')
+// const getInboxBigChannelsToTeam = (state: TypedState) => state.chat.get('inboxBigChannelsToTeam')
 
 const getParticipants = createSelector(
   [getSelectedInbox, getSelectedConversation],
@@ -449,35 +449,6 @@
   }
 )
 
-<<<<<<< HEAD
-=======
-const getMuted = createSelector(
-  [getSelectedInbox],
-  selectedInbox => selectedInbox && selectedInbox.get('status') === 'muted'
-)
-
-const getChannelName = createSelector(
-  [getSelectedInbox],
-  selectedInbox => selectedInbox && selectedInbox.get('channelname')
-)
-
-const getTeamName = createSelector(
-  [getSelectedInbox],
-  selectedInbox => selectedInbox && selectedInbox.get('teamname')
-)
-
-const getTeamType = createSelector(
-  [getSelectedInbox],
-  selectedInbox => selectedInbox && selectedInbox.get('teamType')
-)
-
-const getIsBigTeam = createSelector(
-  [getSelectedInbox, getInboxBigChannelsToTeam],
-  (selectedInbox, inboxBigChannelsToTeam) =>
-    inboxBigChannelsToTeam.includes((!!selectedInbox && selectedInbox.teamname) || '')
-)
-
->>>>>>> afbd7344
 const getSelectedConversationStates = (state: TypedState): ?Types.ConversationState => {
   const selectedConversationIDKey = getSelectedConversation(state)
   return selectedConversationIDKey
@@ -715,19 +686,8 @@
   getSelectedConversationStates,
   getAttachmentDownloadedPath,
   getAttachmentSavedPath,
-<<<<<<< HEAD
   // conversationIDToKey,
   // keyToConversationID,
-=======
-  getSnippet,
-  getTeamName,
-  getTeamType,
-  getIsBigTeam,
-  conversationIDToKey,
-  convSupersedesInfo,
-  convSupersededByInfo,
-  keyToConversationID,
->>>>>>> afbd7344
   keyToOutboxID,
   makeConversationMessages,
   makeSnippet,
