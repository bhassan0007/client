--- conflicted
+++ resolved
@@ -12,14 +12,8 @@
   description: string,
   memberCount: number,
   openTeam: boolean,
-<<<<<<< HEAD
-  role: ?Types.TeamRoleType,
+  role: ?(Types.TeamRoleType | 'none'),
   teamname: Types.Teamname,
-=======
-  role: ?(Types.TeamRoleType | 'none'),
-  teamname: string,
->>>>>>> e27ee418
-
   onAddPeople: (target?: any) => void,
   onAddSelf: () => void,
   onChat: () => void,
