/* @flow */

import React, {Component} from 'react'
import {FlatButton} from 'material-ui'
import {Button} from '../common-adapters'
import commonStyles from '../styles/common'
import {globalColors} from '../styles/style-guide'
import {normal, checking, warning} from '../constants/tracker'
import flags from '../util/feature-flags'
import {Text} from '../common-adapters'

import type {ActionProps} from './action.render'

export default class ActionRender extends Component {
  props: ActionProps;

  render () {
    if (flags.tracker2) {
      return this.render2()
    }
    return this.render1()
  }

<<<<<<< HEAD
  renderDefault () {
=======
  render1 (): ReactElement {
>>>>>>> 432ccc7d
    const {username, state, loggedIn} = this.props
    const styles = styles1

    if (!loggedIn) {
      return this.render1LoggedOut(styles)
    } else if (state === checking || !username) {
      return this.render1Pending(styles, username)
    } else if (this.props.state === normal) {
      return this.render1Normal(styles, username)
    } else if (this.props.currentlyFollowing) {
      return this.render1Changed(styles)
    } else {
      return this.render1WarningNotFollowed(styles)
    }
  }

<<<<<<< HEAD
  render2 () {
=======
  render2 (): ReactElement {
    const {username} = this.props
>>>>>>> 432ccc7d
    const styles = styles2

    switch (this.props.lastAction) {
      case 'followed':
      case 'refollowed':
      case 'unfollowed':
      case 'error':
        return this.renderClose(styles, username)
    }

    if (this.props.state !== normal) {
      if (this.props.currentlyFollowing) {
        return this.renderChanged(styles, username)
      }
    }

    return this.renderNormal(styles, username)
  }

  renderClose(styles: Object, username: string) {
    return (
      <div style={{...styles2.container}}>
        <Button dz2 type='Secondary' label='Close' onClick={() => this.props.onClose(username)} />
      </div>
    )
  }

<<<<<<< HEAD
  renderPending (styles: Object, username: ?string) {
=======
  renderNormal (styles: Object, username: string) {
    return (
      <div style={{...styles2.container}}>
        <Button dz2 type='Follow' label='Follow' onClick={() => this.props.onFollow(username)} />
      </div>
    )
  }

  renderChanged (styles: Object, username: string) {
    return (
      <div style={{...styles2.container}}>
        <Button dz2 type='Unfollow' label='Unfollow' onClick={() => this.props.onUnfollow(username)} />
        <Button dz2 type='Follow' label='Re-follow' onClick={() => this.props.onRefollow(username)} />
      </div>
    )
  }

  render1Pending (styles: Object, username: ?string): ReactElement {
>>>>>>> 432ccc7d
    const text: string = username ? `Verifying ${username}'s identity` : 'Loading tracker information...'
    return (
      <div><Text style={{textAlign: 'center', paddingTop: 8}} type='Body'>{text}</Text></div>
    )
  }

<<<<<<< HEAD
  renderWarningNotFollowed (styles: Object) {
=======
  render1WarningNotFollowed (styles: Object): ReactElement {
>>>>>>> 432ccc7d
    const title = this.props.failedProofsNotFollowingText

    return (
      <div style={styles.normalContainer}>
        <i style={this.props.state === warning ? styles.flagWarning : styles.flagError} className='fa fa-flag'></i>
        <div style={styles.textContainer}>
          <span style={styles.changedMessage}>{title}</span>
        </div>
        <div style={styles.checkContainer} onClick={() => this.props.onFollowChecked(!this.props.shouldFollow)}>
          <i style={styles.check} className={`fa ${this.props.shouldFollow ? 'fa-check-square-o' : 'fa-square-o'}`}></i>
          <span style={styles.track}>Track</span>
          <i style={styles.eye} className='fa fa-eye'></i>
        </div>
        <FlatButton style={commonStyles.primaryButton} label='Close' primary onClick={() => this.props.onMaybeTrack()} />
      </div>
    )
  }

<<<<<<< HEAD
  renderChanged (styles: Object) {
=======
  render1Changed (styles: Object): ReactElement {
>>>>>>> 432ccc7d
    const title = this.props.renderChangedTitle

    return (
      <div>
        <i style={this.props.state === warning ? styles.flagWarning : styles.flagError} className='fa fa-flag'></i>
        <div style={styles.textContainer}>
          {title && <span style={styles.changedMessage}>{title}</span>}
        </div>

        <FlatButton style={commonStyles.secondaryButton} label='Untrack' onClick={() => this.props.onUnfollow()} />
        <FlatButton style={commonStyles.primaryButton} label='Retrack' primary onClick={() => this.props.onRefollow()} />
      </div>
    )
  }

<<<<<<< HEAD
  renderNormal (styles: any, username: string) {
=======
  render1Normal (styles: any, username: string): ReactElement {
>>>>>>> 432ccc7d
    return (
      <div style={styles.normalContainer}>
        <div style={{...styles.textContainer, ...(this.props.shouldFollow ? {display: 'none'} : {})}}>
          <span style={styles.youShouldFollow}>You'll see this card every time you access the folder.</span>
        </div>
        <div style={styles.checkContainer} onClick={() => this.props.onFollowChecked(!this.props.shouldFollow)}>
          <i style={styles.check} className={`fa ${this.props.shouldFollow ? 'fa-check-square-o' : 'fa-square-o'}`}></i>
          <span style={styles.track}>Track</span>
          <i style={styles.eye} className='fa fa-eye'></i>
        </div>
        <FlatButton style={commonStyles.primaryButton} label='Close' primary onClick={() => this.props.onMaybeTrack()} />
      </div>
    )
  }

<<<<<<< HEAD
  renderLoggedOut (styles: Object) {
=======
  render1LoggedOut (styles: Object): ReactElement {
>>>>>>> 432ccc7d
    return (
      <div>
        <i style={styles.flagWarning} className='fa fa-exclamation-triangle'></i>
        <div style={styles.textContainer}>
          <span style={styles.changedMessage}>You should <span style={styles.command}>keybase login</span> or <span style={styles.command}>keybase signup</span> from the terminal for more options.</span>
        </div>

        <FlatButton style={commonStyles.primaryButton} label='Close' primary onClick={() => this.props.onClose()} />
      </div>
    )
  }
}

const styles1 = {
  normalContainer: {
    ...commonStyles.flexBoxRow,
    ...commonStyles.noSelect,
    alignItems: 'center',
    backgroundColor: 'white',
    justifyContent: 'flex-end',
    paddingLeft: 15,
    paddingRight: 15,
    height: 56
  },
  textContainer: {
    ...commonStyles.flexBoxRow,
    justifyContent: 'center',
    marginRight: 15,
    flex: 1,
    fontSize: 13,
    lineHeight: '17px'
  },
  youShouldFollow: {
    color: '#858596',
    maxWidth: 182,
    textAlign: 'center'
  },
  changedMessage: {
    ...commonStyles.fontBold,
    color: '#4444',
    textAlign: 'center'
  },
  command: {
    fontFamily: 'Courier',
    color: '#5D86B4',
    textAlign: 'center'
  },
  checkContainer: {
    ...commonStyles.clickable
  },
  check: {
    marginRight: 3,
    width: 17
  },
  track: {
    color: '#444444',
    fontSize: 15,
    marginRight: 3
  },
  eye: {
    color: '#444444',
    marginRight: 17,
    width: 14
  },
  flagWarning: {
    color: '#f5a623',
    width: 20
  },
  flagError: {
    color: '#d0021b',
    width: 20
  }
}

const styles2 = {
  container: {
    ...commonStyles.flexBoxRow,
    ...commonStyles.noSelect,
    backgroundColor: globalColors.white,
    opacity: 0.9,
    width: '100%',
    height: 61,
    boxShadow: '0px 0px 3px rgba(0, 0, 0, 0.15)',
    alignItems: 'center',
    justifyContent: 'flex-end',
    paddingTop: 15,
    paddingBottom: 18,
    paddingRight: 15,
    position: 'relative',
    zIndex: 1
  }
}<|MERGE_RESOLUTION|>--- conflicted
+++ resolved
@@ -14,18 +14,14 @@
 export default class ActionRender extends Component {
   props: ActionProps;
 
-  render () {
+  render (): ReactElement {
     if (flags.tracker2) {
       return this.render2()
     }
     return this.render1()
   }
 
-<<<<<<< HEAD
-  renderDefault () {
-=======
   render1 (): ReactElement {
->>>>>>> 432ccc7d
     const {username, state, loggedIn} = this.props
     const styles = styles1
 
@@ -42,12 +38,8 @@
     }
   }
 
-<<<<<<< HEAD
-  render2 () {
-=======
   render2 (): ReactElement {
     const {username} = this.props
->>>>>>> 432ccc7d
     const styles = styles2
 
     switch (this.props.lastAction) {
@@ -75,9 +67,6 @@
     )
   }
 
-<<<<<<< HEAD
-  renderPending (styles: Object, username: ?string) {
-=======
   renderNormal (styles: Object, username: string) {
     return (
       <div style={{...styles2.container}}>
@@ -96,18 +85,13 @@
   }
 
   render1Pending (styles: Object, username: ?string): ReactElement {
->>>>>>> 432ccc7d
     const text: string = username ? `Verifying ${username}'s identity` : 'Loading tracker information...'
     return (
       <div><Text style={{textAlign: 'center', paddingTop: 8}} type='Body'>{text}</Text></div>
     )
   }
 
-<<<<<<< HEAD
-  renderWarningNotFollowed (styles: Object) {
-=======
   render1WarningNotFollowed (styles: Object): ReactElement {
->>>>>>> 432ccc7d
     const title = this.props.failedProofsNotFollowingText
 
     return (
@@ -126,11 +110,7 @@
     )
   }
 
-<<<<<<< HEAD
-  renderChanged (styles: Object) {
-=======
   render1Changed (styles: Object): ReactElement {
->>>>>>> 432ccc7d
     const title = this.props.renderChangedTitle
 
     return (
@@ -146,11 +126,7 @@
     )
   }
 
-<<<<<<< HEAD
-  renderNormal (styles: any, username: string) {
-=======
   render1Normal (styles: any, username: string): ReactElement {
->>>>>>> 432ccc7d
     return (
       <div style={styles.normalContainer}>
         <div style={{...styles.textContainer, ...(this.props.shouldFollow ? {display: 'none'} : {})}}>
@@ -166,11 +142,7 @@
     )
   }
 
-<<<<<<< HEAD
-  renderLoggedOut (styles: Object) {
-=======
   render1LoggedOut (styles: Object): ReactElement {
->>>>>>> 432ccc7d
     return (
       <div>
         <i style={styles.flagWarning} className='fa fa-exclamation-triangle'></i>
