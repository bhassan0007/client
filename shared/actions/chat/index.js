--- conflicted
+++ resolved
@@ -1233,7 +1233,6 @@
   }
 }
 
-<<<<<<< HEAD
 const _setNotifications = function*(action: Constants.SetNotifications) {
   const {payload: {conversationIDKey}} = action
   // Send the new post-reducer setNotifications structure to the service.
@@ -1270,8 +1269,6 @@
   }
 }
 
-const chatSaga = function*(): SagaGenerator<any, any> {
-=======
 function updateProgress(action: Constants.DownloadProgress | Constants.UploadProgress) {
   const {type, payload: {progress, messageKey}} = action
   if (type === 'chat:downloadProgress') {
@@ -1312,7 +1309,6 @@
 }
 
 function* chatSaga(): SagaGenerator<any, any> {
->>>>>>> bed5ef31
   yield Saga.safeTakeEvery('app:changedFocus', _changedFocus)
   yield Saga.safeTakeEvery('chat:appendMessages', _sendNotifications)
   yield Saga.safeTakeEvery('chat:clearMessages', _clearConversationMessages)
