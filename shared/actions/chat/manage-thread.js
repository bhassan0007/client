--- conflicted
+++ resolved
@@ -119,15 +119,8 @@
   const {payload: {conversationIDKey}} = action
 
   // update the one in the store
-<<<<<<< HEAD
   const state = yield Saga.select()
   const old = state.chat.inbox.get(conversationIDKey)
-=======
-  let old
-  if (conversationIDKey) {
-    old = yield Saga.select((s: TypedState) => s.chat.inbox.get(conversationIDKey))
-  }
->>>>>>> d1966c97
   if (old) {
     let nextNotifications = {}
 
